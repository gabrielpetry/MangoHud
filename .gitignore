--- conflicted
+++ resolved
@@ -1,14 +1,7 @@
-<<<<<<< HEAD
-build/
-builddir/
-__pycache__/
-.vscode/
-=======
 build
 builddir
 __pycache__
 .vscode
->>>>>>> 0f695d76
 MangoHud*.tar.gz
 pkg
 mangohud*.tar.*
