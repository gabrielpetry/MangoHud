# Copyright © 2019 Intel Corporation

# Permission is hereby granted, free of charge, to any person obtaining a copy
# of this software and associated documentation files (the "Software"), to deal
# in the Software without restriction, including without limitation the rights
# to use, copy, modify, merge, publish, distribute, sublicense, and/or sell
# copies of the Software, and to permit persons to whom the Software is
# furnished to do so, subject to the following conditions:

# The above copyright notice and this permission notice shall be included in
# all copies or substantial portions of the Software.

# THE SOFTWARE IS PROVIDED "AS IS", WITHOUT WARRANTY OF ANY KIND, EXPRESS OR
# IMPLIED, INCLUDING BUT NOT LIMITED TO THE WARRANTIES OF MERCHANTABILITY,
# FITNESS FOR A PARTICULAR PURPOSE AND NONINFRINGEMENT. IN NO EVENT SHALL THE
# AUTHORS OR COPYRIGHT HOLDERS BE LIABLE FOR ANY CLAIM, DAMAGES OR OTHER
# LIABILITY, WHETHER IN AN ACTION OF CONTRACT, TORT OR OTHERWISE, ARISING FROM,
# OUT OF OR IN CONNECTION WITH THE SOFTWARE OR THE USE OR OTHER DEALINGS IN THE
# SOFTWARE.

glslang = find_program('glslangValidator')

overlay_shaders = [
  'overlay.frag',
  'overlay.vert',
]
overlay_spv = []
foreach s : ['overlay.frag', 'overlay.vert']
  overlay_spv += custom_target(
    s + '.spv.h', input : s, output : s + '.spv.h',
    command : [glslang, '-V', '-x', '-o', '@OUTPUT@', '@INPUT@'])
endforeach

vklayer_files = files(
  'overlay.cpp',
  'overlay_params.c',
  'font_unispace.c',
<<<<<<< HEAD
  'cpu.cpp',
=======
  'loaders/loader_nvml.cpp',
  'nvml.cpp',
>>>>>>> ac719b2f
)

vklayer_mesa_overlay = shared_library(
  'MangoHud',
  util_files,
  vk_enum_to_str,
  vklayer_files,
  overlay_spv,
  vk_layer_table_helpers,
  c_args : [
    pre_args,
    c_vis_args, 
    no_override_init_args, 
    vulkan_wsi_args
    ],
  cpp_args : [
    pre_args,
    cpp_vis_args, 
    vulkan_wsi_args
    ],
  dependencies : [
    vulkan_wsi_deps, 
    libimgui_core_dep, 
    dep_dl,
    dep_pthread],
  include_directories : inc_common,
  link_args : cc.get_supported_link_arguments(['-Wl,-Bsymbolic-functions', '-Wl,-z,relro']),
  install : true
)

install_data(
  files('mangohud.json'),
  install_dir : join_paths(get_option('datadir'), 'vulkan', 'implicit_layer.d'),
)<|MERGE_RESOLUTION|>--- conflicted
+++ resolved
@@ -35,12 +35,9 @@
   'overlay.cpp',
   'overlay_params.c',
   'font_unispace.c',
-<<<<<<< HEAD
   'cpu.cpp',
-=======
   'loaders/loader_nvml.cpp',
   'nvml.cpp',
->>>>>>> ac719b2f
 )
 
 vklayer_mesa_overlay = shared_library(
